--- conflicted
+++ resolved
@@ -22,14 +22,9 @@
     }
 
     gaze([
-<<<<<<< HEAD
-=======
       config.srcDir + '/app/**/*',
       config.srcDir + '/test/**/*',
->>>>>>> 79b873e4
-      config.srcDir + '/sass/**/*',
-      config.srcDir + '/app/**/*',
-      config.srcDir + '/test/**/*',
+      config.srcDir + '/sass/**/*',            
       config.srcDir + '/vendor/npm/gridstack/dist/*.js',
       config.srcDir + '/vendor/npm/gemini-scrollbar/*.js',
     ], function(err, watcher) {
