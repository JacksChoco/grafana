import React from 'react';
import { FolderSettings } from './FolderSettings';
import { RootStore } from 'app/stores/RootStore/RootStore';
import { backendSrv } from 'test/mocks/common';
import { shallow } from 'enzyme';

describe('FolderSettings', () => {
  let wrapper;
  let page;

  beforeAll(() => {
    backendSrv.getFolderByUid.mockReturnValue(
      Promise.resolve({
<<<<<<< HEAD
        id: 1,
        uid: 'uid',
        title: 'Folder Name',
        url: '/dashboards/f/uid/folder-name',
        canSave: true,
        version: 1,
=======
        dashboard: {
          id: 1,
          title: 'Folder Name',
          uid: 'uid-str',
        },
        meta: {
          url: '/dashboards/f/uid/folder-name',
          canSave: true,
        },
>>>>>>> 5af2d09f
      })
    );

    const store = RootStore.create(
      {
        view: {
          path: 'asd',
          query: {},
          routeParams: {
            uid: 'uid-str',
          },
        },
      },
      {
        backendSrv: backendSrv,
      }
    );

    wrapper = shallow(<FolderSettings backendSrv={backendSrv} {...store} />);
    page = wrapper.dive();
    return page
      .instance()
      .loadStore()
      .then(() => {
        page.update();
      });
  });

  it('should set the title input field', () => {
    const titleInput = page.find('.gf-form-input');
    expect(titleInput).toHaveLength(1);
    expect(titleInput.prop('value')).toBe('Folder Name');
  });

  it('should update title and enable save button when changed', () => {
    const titleInput = page.find('.gf-form-input');
    const disabledSubmitButton = page.find('button[type="submit"]');
    expect(disabledSubmitButton.prop('disabled')).toBe(true);

    titleInput.simulate('change', { target: { value: 'New Title' } });

    const updatedTitleInput = page.find('.gf-form-input');
    expect(updatedTitleInput.prop('value')).toBe('New Title');
    const enabledSubmitButton = page.find('button[type="submit"]');
    expect(enabledSubmitButton.prop('disabled')).toBe(false);
  });

  it('should disable save button if title is changed back to old title', () => {
    const titleInput = page.find('.gf-form-input');

    titleInput.simulate('change', { target: { value: 'Folder Name' } });

    const enabledSubmitButton = page.find('button[type="submit"]');
    expect(enabledSubmitButton.prop('disabled')).toBe(true);
  });

  it('should disable save button if title is changed to empty string', () => {
    const titleInput = page.find('.gf-form-input');

    titleInput.simulate('change', { target: { value: '' } });

    const enabledSubmitButton = page.find('button[type="submit"]');
    expect(enabledSubmitButton.prop('disabled')).toBe(true);
  });
});<|MERGE_RESOLUTION|>--- conflicted
+++ resolved
@@ -11,24 +11,12 @@
   beforeAll(() => {
     backendSrv.getFolderByUid.mockReturnValue(
       Promise.resolve({
-<<<<<<< HEAD
         id: 1,
         uid: 'uid',
         title: 'Folder Name',
         url: '/dashboards/f/uid/folder-name',
         canSave: true,
         version: 1,
-=======
-        dashboard: {
-          id: 1,
-          title: 'Folder Name',
-          uid: 'uid-str',
-        },
-        meta: {
-          url: '/dashboards/f/uid/folder-name',
-          canSave: true,
-        },
->>>>>>> 5af2d09f
       })
     );
 
