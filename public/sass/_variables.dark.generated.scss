/***
 * !!! THIS FILE WAS GENERATED AUTOMATICALLY !!!
 *
 * Do not modify this file!
 * - Edit grafana-ui/src/themes/dark.ts to regenerate
 * - Edit grafana-ui/src/themes/_variables.dark.scss.tmpl.ts to update template
 *
 * !!! THIS FILE WAS GENERATED AUTOMATICALLY !!!
 */

// Global values
// --------------------------------------------------

$theme-name: dark;

// New Colors
// -------------------------
$blue-light: #6E9FFF;
$blue-base: #3D71D9;
$blue-shade: rgb(90, 134, 222);
$red-base: #D10E5C;
$red-shade: rgb(215, 50, 116);
$green-base: #1A7F4B;
$green-shade: rgb(60, 146, 102);
$orange-dark: #ff780a;

$gray98: #f7f8fa;
$gray95: #e9edf2;
$gray85: #c7d0d9;
$gray70: #9fa7b3;
$gray60: #7b8087;
$gray33: #464c54;
$gray25: #2c3235;
$gray15: #202226;
$gray10: #141619;
$gray05: #0b0c0e;

// Grays
// -------------------------
$black: #000000;
$dark-1: #141414;
$dark-2: #161719;
$dark-3: #1f1f20;
$dark-4: #212124;
$dark-5: #222426;
$dark-6: #262628;
$dark-7: #292a2d;
$dark-8: #2f2f32;
$dark-9: #343436;
$dark-10: #424345;
$gray-1: #555555;
$gray-2: #8e8e8e;
$gray-3: #b3b3b3;
$gray-4: #d8d9da;
$gray-5: #ececec;
$gray-6: #f4f5f8;

$input-black: #0b0c0e;
$white: #ffffff;

$layer0: #111217;
$layer1: #181b1f;
$layer2: #22252b;

$divider: rgba(201, 209, 217, 0.10);

<<<<<<< HEAD
$border0: #181b1f;
=======
$border0: rgba(201, 209, 217, 0.10);
>>>>>>> 66020b41
$border1: rgba(201, 209, 217, 0.15);

// Accent colors
// -------------------------
$blue: #33a2e5;
$red: $red-base;
$yellow: #ecbb13;
$orange: #eb7b18;
$purple: #9933cc;
$variable: #6E9FFF;

$brand-primary: #eb7b18;
$brand-success: #299c46;
$brand-warning: #eb7b18;
$brand-danger: #e02f44;

$query-red: #e02f44;
$query-green: #74e680;
$query-purple: #fe85fc;
$query-orange: #eb7b18;

// Status colors
// -------------------------¨
$online: #299c46;
$warn: #f79520;
$critical: #e02f44;

// Scaffolding
// -------------------------
$body-bg: #111217;
$page-bg: #111217;
$dashboard-bg: #111217;

$text-color-strong: #fff;
$text-color: rgb(201, 209, 217);
$text-color-semi-weak: rgba(201, 209, 217, 0.65);
$text-color-weak: rgba(201, 209, 217, 0.65);
$text-color-faint: rgba(201, 209, 217, 0.40);
$text-color-emphasis: #fff;
$text-blue: #6E9FFF;

$text-shadow-faint: 1px 1px 4px rgb(45, 45, 45);
$textShadow: none;

// gradients
$brand-gradient-horizontal: linear-gradient(to right, #f05a28 30%, #fbca0a 99%);
$brand-gradient-vertical: linear-gradient(#f05a28 30%, #fbca0a 99%);

// Links
// -------------------------
$link-color: rgb(201, 209, 217);
$link-color-disabled: rgba(201, 209, 217, 0.40);
$link-hover-color: #fff;
$external-link-color: #6E9FFF;

// Typography
// -------------------------
$headings-color: rgb(201, 209, 217);
$abbr-border-color: $gray-2 !default;
$text-muted: $text-color-weak;

$hr-border-color: $dark-9;

// Panel
// -------------------------
$panel-bg: #181b1f;
$panel-border: 1px solid #181b1f;
$panel-header-hover-bg: rgba(201, 209, 217, 0.08);
$panel-box-shadow: 0px 1px 2px rgba(24, 26, 27, 0.75);
$panel-corner: $panel-bg;

// page header
$page-header-bg: #111217;
$page-header-shadow: inset 0px -4px 14px $dark-3;
$page-header-border-color: #111217;

$divider-border-color: $gray-1;

// Graphite Target Editor
$tight-form-func-bg: #22252b;
$tight-form-func-highlight-bg: rgb(40, 43, 49);

$modal-backdrop-bg: rgba(201, 209, 217, 0.08);
$code-tag-bg: $dark-1;
$code-tag-border: $dark-9;

// cards
$card-background: #22252b;
$card-background-hover: rgb(40, 43, 49);
$card-shadow: none;

// Lists
$list-item-bg: $card-background;
$list-item-hover-bg: $card-background-hover;
$list-item-shadow: $card-shadow;

$empty-list-cta-bg: #22252b;

// Scrollbars
$scrollbarBackground: #404357;
$scrollbarBackground2: $dark-10;
$scrollbarBorder: black;

// Tables
// -------------------------
$table-bg-accent: #22252b;
$table-border: rgba(201, 209, 217, 0.15);
$table-bg-odd: rgb(28, 31, 35);
$table-bg-hover: rgb(35, 38, 42);

// Buttons
// -------------------------
$btn-primary-bg: $blue-base;
$btn-primary-bg-hl: $blue-shade;

$btn-secondary-bg: $dark-6;
$btn-secondary-bg-hl: lighten($dark-6, 4%);

$btn-success-bg: $green-base;
$btn-success-bg-hl: $green-shade;

$btn-danger-bg: $red-base;
$btn-danger-bg-hl: $red-shade;

$btn-inverse-bg: $dark-6;
$btn-inverse-bg-hl: lighten($dark-6, 4%);
$btn-inverse-text-color: $link-color;
$btn-inverse-text-shadow: 0px 1px 0 rgba(0, 0, 0, 0.1);

$btn-link-color: $gray-3;

$iconContainerBackground: $black;

$btn-divider-left: $dark-9;
$btn-divider-right: $dark-3;

$btn-drag-image: '../img/grab_dark.svg';

$navbar-btn-gicon-brightness: brightness(0.5);

$btn-active-box-shadow: 0px 0px 4px rgba(255, 120, 10, 0.5);

// Forms
// -------------------------
$input-bg: $input-black;
$input-bg-disabled: $dark-6;

$input-color: #c7d0d9;
$input-border-color: rgba(201, 209, 217, 0.15);
$input-box-shadow: none;
$input-border-focus: #5794f2;
$input-box-shadow-focus: $blue-light !default;
$input-color-placeholder: rgba(201, 209, 217, 0.40);
$input-label-bg: #22252b;
$input-color-select-arrow: $white;

// Search
$search-shadow: 0 0 30px 0 $black;

// Typeahead
$typeahead-shadow: 0 5px 10px 0 $black;
$typeahead-selected-bg: $dark-9;
$typeahead-selected-color: $yellow;

// Dropdowns
// -------------------------
$dropdownBackground: #22252b;
$dropdownBorder: rgba(201, 209, 217, 0.10);
$dropdownDividerTop: rgba(201, 209, 217, 0.10);
$dropdownDividerBottom: rgba(201, 209, 217, 0.10);

$dropdownLinkColor: $link-color;
$dropdownLinkColorHover: $white;
$dropdownLinkColorActive: $white;
$dropdownLinkBackgroundHover: $dark-9;

// Horizontal forms & lists
// -------------------------
$horizontalComponentOffset: 180px;

// Navbar
// -------------------------
$navbarHeight: 55px;
$navbarBorder: 1px solid $dark-6;

// Sidemenu
// -------------------------
$side-menu-bg: $panel-bg;
$side-menu-bg-mobile: $panel-bg;
$side-menu-border: none;
$side-menu-item-hover-bg: #22252b;
$side-menu-shadow: 0 0 30px #111;
$side-menu-icon-color: #9fa7b3;
$side-menu-header-color: rgb(201, 209, 217);

// Menu dropdowns
// -------------------------
$menu-dropdown-bg: #181b1f;
$menu-dropdown-hover-bg: rgba(201, 209, 217, 0.08);
$menu-dropdown-shadow: 0px 10px 20px #181A1B;

// Tabs
// -------------------------
$tab-border-color: $dark-9;

// Form states and alerts
// -------------------------
$warning-text-color: $warn;
$error-text-color: #e84d4d;
$success-text-color: #12d95a;

$alert-error-bg: linear-gradient(90deg, $red-base, $red-shade);
$alert-success-bg: linear-gradient(90deg, $green-base, $green-shade);
$alert-warning-bg: linear-gradient(90deg, $red-base, $red-shade);
$alert-info-bg: linear-gradient(100deg, $blue-base, $blue-shade);

// Tooltips and popovers
// -------------------------
$tooltipArrowWidth: 5px;
$tooltipLinkColor: $link-color;
$graph-tooltip-bg: $dark-1;

$tooltipBackground: #22252b;
$tooltipColor: rgb(201, 209, 217);
$tooltipArrowColor: #22252b;
$tooltipBackgroundError: #D10E5C;
$tooltipShadow: 0px 4px 8px rgba(24, 26, 27, 0.75);

$popover-bg: #181b1f;
$popover-color: rgb(201, 209, 217);
<<<<<<< HEAD
$popover-border-color: rgba(201, 209, 217, 0.15);
=======
$popover-border-color: rgba(201, 209, 217, 0.10);
>>>>>>> 66020b41
$popover-header-bg: #22252b;
$popover-shadow: 0px 10px 20px #181A1B;

$popover-help-bg: $tooltipBackground;
$popover-help-color: $text-color;
$popover-error-bg: $btn-danger-bg;

$popover-code-bg: $popover-bg;
$popover-code-boxshadow: $tooltipShadow;

// images
$checkboxImageUrl: '../img/checkbox.png';

// info box
$info-box-border-color: $blue-base;

// footer
$footer-link-color: $gray-2;
$footer-link-hover: $gray-4;

// json-explorer
$json-explorer-default-color: $text-color;
$json-explorer-string-color: #23d662;
$json-explorer-number-color: $variable;
$json-explorer-boolean-color: $variable;
$json-explorer-null-color: #eec97d;
$json-explorer-undefined-color: rgb(239, 143, 190);
$json-explorer-function-color: #fd48cb;
$json-explorer-rotate-time: 100ms;
$json-explorer-toggler-opacity: 0.6;
$json-explorer-bracket-color: #9494ff;
$json-explorer-key-color: #23a0db;
$json-explorer-url-color: #027bff;

// Changelog and diff
// -------------------------
$diff-label-bg: rgba(201, 209, 217, 0.08);
$diff-label-fg: $white;

$diff-group-bg: #22252b;
$diff-arrow-color: $white;

$diff-json-bg: #22252b;
$diff-json-fg: rgb(201, 209, 217);

$diff-json-added: $blue-shade;
$diff-json-deleted: $red-shade;

$diff-json-old: #a04338;
$diff-json-new: #457740;

$diff-json-changed-fg: $gray-5;
$diff-json-changed-num: $text-color;

$diff-json-icon: $gray-5;

//Submenu
$variable-option-bg: $dropdownLinkBackgroundHover;

//Switch Slider
// -------------------------
$switch-bg: $input-bg;
$switch-slider-color: $dark-3;
$switch-slider-off-bg: $gray-1;
$switch-slider-on-bg: #5794f2;
$switch-slider-shadow: 0 0 3px black;

//Checkbox
// -------------------------
$checkbox-bg: $dark-1;
$checkbox-border: 1px solid $gray-1;
$checkbox-checked-bg: linear-gradient(0deg, #eb7b18, #d44a3a);
$checkbox-color: $dark-1;

//Panel Edit
// -------------------------
$panel-editor-shadow: 0 0 20px black;
$panel-editor-side-menu-shadow: drop-shadow(0 0 10px $black);
$panel-editor-viz-item-shadow: 0 0 8px $dark-10;
$panel-editor-viz-item-border: 1px solid $dark-10;
$panel-editor-viz-item-shadow-hover: 0 0 4px $blue-light;
$panel-editor-viz-item-border-hover: 1px solid $blue-light;
$panel-editor-viz-item-bg: $input-black;
$panel-editor-tabs-line-color: #e3e3e3;

$panel-editor-viz-item-bg-hover: darken($blue-base, 46%);

$panel-grid-placeholder-bg: darken(#1f60c4, 30%);
$panel-grid-placeholder-shadow: 0 0 4px #3274d9;

// logs
$logs-color-unknown: $gray-2;

// toggle-group
$button-toggle-group-btn-active-bg: linear-gradient(90deg, #eb7b18, #d44a3a);
$button-toggle-group-btn-active-shadow: inset 0 0 4px $black;
$button-toggle-group-btn-separator-border: 1px solid $dark-2;

$vertical-resize-handle-bg: $dark-10;
$vertical-resize-handle-dots: $gray-1;
$vertical-resize-handle-dots-hover: $gray-2;

// Calendar
$calendar-bg-days: $input-bg;
$calendar-bg-now: $dark-10;<|MERGE_RESOLUTION|>--- conflicted
+++ resolved
@@ -64,11 +64,7 @@
 
 $divider: rgba(201, 209, 217, 0.10);
 
-<<<<<<< HEAD
-$border0: #181b1f;
-=======
 $border0: rgba(201, 209, 217, 0.10);
->>>>>>> 66020b41
 $border1: rgba(201, 209, 217, 0.15);
 
 // Accent colors
@@ -299,11 +295,7 @@
 
 $popover-bg: #181b1f;
 $popover-color: rgb(201, 209, 217);
-<<<<<<< HEAD
-$popover-border-color: rgba(201, 209, 217, 0.15);
-=======
 $popover-border-color: rgba(201, 209, 217, 0.10);
->>>>>>> 66020b41
 $popover-header-bg: #22252b;
 $popover-shadow: 0px 10px 20px #181A1B;
 
