package grpcplugin

import (
	"os/exec"

	"github.com/grafana/grafana-plugin-sdk-go/backend/grpcplugin"
	"github.com/grafana/grafana/pkg/infra/log"
	"github.com/grafana/grafana/pkg/plugins/backendplugin"
	"github.com/grafana/grafana/pkg/plugins/backendplugin/pluginextensionv2"
	goplugin "github.com/hashicorp/go-plugin"
)

// Handshake is the HandshakeConfig used to configure clients and servers.
var handshake = goplugin.HandshakeConfig{
	// The ProtocolVersion is the version that must match between Grafana core
	// and Grafana plugins. This should be bumped whenever a (breaking) change
	// happens in one or the other that makes it so that they can't safely communicate.
	ProtocolVersion: grpcplugin.ProtocolVersion,

	// The magic cookie values should NEVER be changed.
	MagicCookieKey:   grpcplugin.MagicCookieKey,
	MagicCookieValue: grpcplugin.MagicCookieValue,
}

func NewClientConfig(executablePath string, env []string, logger log.Logger,
	versionedPlugins map[int]goplugin.PluginSet) *goplugin.ClientConfig {
	// We can ignore gosec G201 here, since the dynamic part of executablePath comes from the plugin definition
	// nolint:gosec
	cmd := exec.Command(executablePath)
	cmd.Env = env

	return &goplugin.ClientConfig{
		Cmd:              cmd,
		HandshakeConfig:  handshake,
		VersionedPlugins: versionedPlugins,
		Logger:           logWrapper{Logger: logger},
		AllowedProtocols: []goplugin.Protocol{goplugin.ProtocolGRPC},
	}
}

// StartRendererFunc callback function called when a renderer plugin is started.
type StartRendererFunc func(pluginID string, renderer pluginextensionv2.RendererPlugin, logger log.Logger) error

// PluginDescriptor is a descriptor used for registering backend plugins.
type PluginDescriptor struct {
<<<<<<< HEAD
	PluginID         string
	ExecutablePath   string
	Managed          bool
	VersionedPlugins map[int]goplugin.PluginSet
	startFns         PluginStartFuncs
=======
	pluginID         string
	executablePath   string
	managed          bool
	versionedPlugins map[int]goplugin.PluginSet
	startRendererFn  StartRendererFunc
>>>>>>> f580c914
}

// getV2PluginSet returns list of plugins supported on v2.
func GetV2PluginSet() goplugin.PluginSet {
	return goplugin.PluginSet{
		"diagnostics": &grpcplugin.DiagnosticsGRPCPlugin{},
		"resource":    &grpcplugin.ResourceGRPCPlugin{},
		"data":        &grpcplugin.DataGRPCPlugin{},
		"stream":      &grpcplugin.StreamGRPCPlugin{},
		"renderer":    &pluginextensionv2.RendererGRPCPlugin{},
	}
}

// NewBackendPlugin creates a new backend plugin factory used for registering a backend plugin.
func NewBackendPlugin(pluginID, executablePath string) backendplugin.PluginFactoryFunc {
	return newPlugin(PluginDescriptor{
		PluginID:       pluginID,
		ExecutablePath: executablePath,
		Managed:        true,
		VersionedPlugins: map[int]goplugin.PluginSet{
			grpcplugin.ProtocolVersion: GetV2PluginSet(),
		},
	})
}

// NewRendererPlugin creates a new renderer plugin factory used for registering a backend renderer plugin.
func NewRendererPlugin(pluginID, executablePath string, startFn StartRendererFunc) backendplugin.PluginFactoryFunc {
	return newPlugin(PluginDescriptor{
		PluginID:       pluginID,
		ExecutablePath: executablePath,
		Managed:        false,
		VersionedPlugins: map[int]goplugin.PluginSet{
			grpcplugin.ProtocolVersion: GetV2PluginSet(),
		},
		startRendererFn: startFn,
	})
}<|MERGE_RESOLUTION|>--- conflicted
+++ resolved
@@ -22,7 +22,7 @@
 	MagicCookieValue: grpcplugin.MagicCookieValue,
 }
 
-func NewClientConfig(executablePath string, env []string, logger log.Logger,
+func newClientConfig(executablePath string, env []string, logger log.Logger,
 	versionedPlugins map[int]goplugin.PluginSet) *goplugin.ClientConfig {
 	// We can ignore gosec G201 here, since the dynamic part of executablePath comes from the plugin definition
 	// nolint:gosec
@@ -43,23 +43,15 @@
 
 // PluginDescriptor is a descriptor used for registering backend plugins.
 type PluginDescriptor struct {
-<<<<<<< HEAD
-	PluginID         string
-	ExecutablePath   string
-	Managed          bool
-	VersionedPlugins map[int]goplugin.PluginSet
-	startFns         PluginStartFuncs
-=======
 	pluginID         string
 	executablePath   string
 	managed          bool
 	versionedPlugins map[int]goplugin.PluginSet
 	startRendererFn  StartRendererFunc
->>>>>>> f580c914
 }
 
 // getV2PluginSet returns list of plugins supported on v2.
-func GetV2PluginSet() goplugin.PluginSet {
+func getV2PluginSet() goplugin.PluginSet {
 	return goplugin.PluginSet{
 		"diagnostics": &grpcplugin.DiagnosticsGRPCPlugin{},
 		"resource":    &grpcplugin.ResourceGRPCPlugin{},
@@ -72,11 +64,11 @@
 // NewBackendPlugin creates a new backend plugin factory used for registering a backend plugin.
 func NewBackendPlugin(pluginID, executablePath string) backendplugin.PluginFactoryFunc {
 	return newPlugin(PluginDescriptor{
-		PluginID:       pluginID,
-		ExecutablePath: executablePath,
-		Managed:        true,
-		VersionedPlugins: map[int]goplugin.PluginSet{
-			grpcplugin.ProtocolVersion: GetV2PluginSet(),
+		pluginID:       pluginID,
+		executablePath: executablePath,
+		managed:        true,
+		versionedPlugins: map[int]goplugin.PluginSet{
+			grpcplugin.ProtocolVersion: getV2PluginSet(),
 		},
 	})
 }
@@ -84,11 +76,11 @@
 // NewRendererPlugin creates a new renderer plugin factory used for registering a backend renderer plugin.
 func NewRendererPlugin(pluginID, executablePath string, startFn StartRendererFunc) backendplugin.PluginFactoryFunc {
 	return newPlugin(PluginDescriptor{
-		PluginID:       pluginID,
-		ExecutablePath: executablePath,
-		Managed:        false,
-		VersionedPlugins: map[int]goplugin.PluginSet{
-			grpcplugin.ProtocolVersion: GetV2PluginSet(),
+		pluginID:       pluginID,
+		executablePath: executablePath,
+		managed:        false,
+		versionedPlugins: map[int]goplugin.PluginSet{
+			grpcplugin.ProtocolVersion: getV2PluginSet(),
 		},
 		startRendererFn: startFn,
 	})
